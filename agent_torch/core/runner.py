--- conflicted
+++ resolved
@@ -115,12 +115,6 @@
                 current_tensor = getattr(getattr(substep_function, 'learnable_args'), var_name)
 
             if new_value is not None:
-<<<<<<< HEAD
-                # assert new_value.requires_grad == current_tensor.requires_grad
-                setvar_name = 'calibrate_' + var_name
-                setattr(substep_function, setvar_name, new_value)
-                current_tensor = getattr(substep_function, 'calibrate_' + var_name)
-=======
                 assert new_value.requires_grad == current_tensor.requires_grad
                 if self.mode_calibrate:
                     setvar_name = 'calibrate_' + var_name
@@ -132,7 +126,6 @@
                     setattr(subfunc_param, setvar_name, new_value)
                     current_tensor = getattr(subfunc_param, setvar_name)
 
->>>>>>> d22b0064
                 return current_tensor
             else:
                 return current_tensor
