from __future__ import annotations
'''Command: python trainer.py --c config_opt_llm.yaml'''
import warnings
# Suppress all warnings
warnings.filterwarnings("ignore")

import argparse
from epiweeks import Week
import torch
import torch.optim as optim
import torch.nn as nn

from torch.utils.data import DataLoader

from utils.misc import week_num_to_epiweek

# AGENT_TORCH_PATH = '/u/ngkuru/ship/MacroEcon/AgentTorch'
AGENT_TORCH_PATH = '/u/ayushc/projects/GradABM/MacroEcon/AgentTorch'

import sys
sys.path.insert(0, AGENT_TORCH_PATH)

from simulator import get_registry, get_runner
from AgentTorch.helpers import read_config
from calibnn import CalibNN, LearnableParams

from utils.data import NN_INPUT_WEEKS, get_dataloader, get_labels
from utils.feature import Feature
from utils.misc import name_to_neighborhood
from utils.neighborhood import Neighborhood

# *************************************************************************
# Parsing command line arguments
parser = argparse.ArgumentParser(
    description="AgentTorch: million-scale, differentiable agent-based models"
)
parser.add_argument(
    "-c", "--config", default="config_opt_llm.yaml", help="Name of the yaml config file with the parameters."
)
# *************************************************************************

args = parser.parse_args()
config_file = args.config
print("Running experiment with config file: ", config_file)

CALIB_MODE = 'calibNN' # i -> internal_param; external_param -> nn.Parameter; learnable_param -> learnable_parameters; nn -> CalibNN

config = read_config(config_file)
registry = get_registry()
runner = get_runner(config, registry)

device = torch.device(runner.config["simulation_metadata"]["device"])
num_episodes = runner.config["simulation_metadata"]["num_episodes"]
NUM_STEPS_PER_EPISODE = runner.config["simulation_metadata"]["num_steps_per_episode"]

runner.init()

named_params_learnable = [(name, param) for (name, param) in runner.named_parameters() if param.requires_grad]
print("named learnable_params: ", named_params_learnable)

learning_rate = runner.config['simulation_metadata']['learning_params']['lr']
betas = runner.config['simulation_metadata']['learning_params']['betas']

if CALIB_MODE == 'internal_param':
    learnable_params = [param for param in runner.parameters() if param.requires_grad]
    opt = optim.Adam(learnable_params, lr=learning_rate,betas=betas)
elif CALIB_MODE == 'external_param':
    R = nn.Parameter(torch.tensor([4.10]))
    opt = optim.Adam([R], lr=learning_rate,betas=betas)
    runner.initializer.transition_function['0']['new_transmission'].learnable_args.R2 = R
elif CALIB_MODE == 'learnable_param':
    learn_model = LearnableParams(num_params=1, device=device)
    opt = optim.Adam(learn_model.parameters(), lr=learning_rate, betas=betas)
elif CALIB_MODE == "calibNN":
    # set the epiweeks to simulate
    EPIWEEK_START: Week = week_num_to_epiweek(runner.config["simulation_metadata"]["START_WEEK"])
    NUM_WEEKS: int = runner.config["simulation_metadata"]["NUM_WEEKS"]

    # assert that the number of days and weeks are consistent
    # assert NUM_STEPS_PER_EPISODE == NUM_WEEKS * 7, "number of weeks and steps per episode are not consistent"

    # set up variables
    FEATURE_LIST = [
        Feature.RETAIL_CHANGE,
        Feature.GROCERY_CHANGE,
        Feature.PARKS_CHANGE,
        Feature.TRANSIT_CHANGE,
        Feature.WORK_CHANGE,
        Feature.RESIDENTIAL_CHANGE,
        Feature.CASES,
    ]
    LABEL_FEATURE = Feature.CASES
    NEIGHBORHOOD = name_to_neighborhood(config["simulation_metadata"]["NEIGHBORHOOD"])

    # set up model
    learn_model = CalibNN(
        metas_train_dim=len(Neighborhood),
        X_train_dim=len(FEATURE_LIST),
        device=device,
        training_weeks=NN_INPUT_WEEKS,
        out_dim=1,
        scale_output="abm-covid",
    ).to(device)

    # set up loss function and optimizer
    loss_function = torch.nn.MSELoss().to(device)
    opt = optim.Adam(learn_model.parameters(), lr=learning_rate, betas=betas)

def _get_parameters(CALIB_MODE):
    if CALIB_MODE == "learnable_param":
        new_R = learn_model()
        print("R shape: ", new_R.shape)
        return new_R

    if CALIB_MODE == "calibNN":
        # get R values for the epiweeks
        dataloader: DataLoader = get_dataloader(
            NEIGHBORHOOD,
            EPIWEEK_START,
            NUM_WEEKS,
            FEATURE_LIST,
        )
        for metadata, features in dataloader:
            r0_values = learn_model(features, metadata)[:, 0, 0]

        return r0_values

def _set_parameters(new_R):
    print("SET PARAMETERS ONLY WORKS FOR R0 for now!")
    '''Only sets R value for now..'''
    runner.initializer.transition_function['0']['new_transmission'].external_R = new_R

for episode in range(num_episodes):
    print(f"\nrunning episode {episode}...")
    # get the r0 predictions for the episode
    r0_values = _get_parameters(CALIB_MODE)
    _set_parameters(r0_values)
    print(f"r0 values: {r0_values}")

    # run the simulation
    opt.zero_grad()
    runner.step(NUM_STEPS_PER_EPISODE)

    # get daily number of infections
    traj = runner.state_trajectory[-1][-1]
    daily_infections_arr = traj["environment"]["daily_infected"]

    # get weekly number of infections from daily number of infections
<<<<<<< HEAD
    predicted_weekly_cases = daily_infections_arr.reshape(-1, 7).sum(axis=1).to(dtype=torch.float32)
=======
    print("daily infection stats: ", daily_infections_arr)
    predicted_weekly_cases = daily_infections_arr.reshape(-1, 7).sum(axis=1)
    predicted_weekly_cases = predicted_weekly_cases.to(torch.float32)
>>>>>>> db746a41
    target_weekly_cases = get_labels(NEIGHBORHOOD, EPIWEEK_START, NUM_WEEKS, LABEL_FEATURE)
    # for debugging
    target_weekly_cases = target_weekly_cases[: NUM_STEPS_PER_EPISODE // 7]
    target_weekly_cases = target_weekly_cases.to(device)

    # calculate the loss from the target cases
    loss_val = loss_function(predicted_weekly_cases, target_weekly_cases)
    loss_val.backward()

    print(f"predicted number of cases: {predicted_weekly_cases}, actual number of cases: {target_weekly_cases}, loss: {loss_val}")

    # Check the gradients for all parameters in the optimizer
    # for param_group in opt.param_groups:
    #     for param in param_group["params"]:
    #         # print(f"Parameter: {param.data}, Gradient: {param.grad}")
    #         print(f"Parameter: {param.data}")

    # run the optimization step, and clear simulation
    opt.step()
    runner.reset()<|MERGE_RESOLUTION|>--- conflicted
+++ resolved
@@ -146,13 +146,9 @@
     daily_infections_arr = traj["environment"]["daily_infected"]
 
     # get weekly number of infections from daily number of infections
-<<<<<<< HEAD
-    predicted_weekly_cases = daily_infections_arr.reshape(-1, 7).sum(axis=1).to(dtype=torch.float32)
-=======
-    print("daily infection stats: ", daily_infections_arr)
-    predicted_weekly_cases = daily_infections_arr.reshape(-1, 7).sum(axis=1)
-    predicted_weekly_cases = predicted_weekly_cases.to(torch.float32)
->>>>>>> db746a41
+    predicted_weekly_cases = (
+        daily_infections_arr.reshape(-1, 7).sum(axis=1).to(dtype=torch.float32)
+    )
     target_weekly_cases = get_labels(NEIGHBORHOOD, EPIWEEK_START, NUM_WEEKS, LABEL_FEATURE)
     # for debugging
     target_weekly_cases = target_weekly_cases[: NUM_STEPS_PER_EPISODE // 7]
